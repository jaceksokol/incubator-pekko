--- conflicted
+++ resolved
@@ -86,19 +86,10 @@
   }
 
   override final protected def receive: Receive = {
-<<<<<<< HEAD
-    case Stop(reason, stateData) =>
-      terminateEvent.apply(reason)
-      self.stop
-    case StateTimeout if (self.dispatcher.mailboxSize(self) > 0) =>
-    log.slf4j.trace("Ignoring StateTimeout - ")
-    // state timeout when new message in queue, skip this timeout
-=======
     case TimeoutMarker(gen) =>
       if (generation == gen) {
         processEvent(StateTimeout)
       }
->>>>>>> ebdfd564
     case value => {
       timeoutFuture = timeoutFuture.flatMap {ref => ref.cancel(true); None}
       generation += 1
