/**
 *  Copyright (C) 2009-2012 Typesafe Inc. <http://www.typesafe.com>
 */

package akka

import sbt._
import sbt.Keys._
import com.typesafe.sbtmultijvm.MultiJvmPlugin
import com.typesafe.sbtmultijvm.MultiJvmPlugin.{ MultiJvm, extraOptions, jvmOptions, scalatestOptions, multiNodeExecuteTests }
import com.typesafe.sbtscalariform.ScalariformPlugin
import com.typesafe.sbtscalariform.ScalariformPlugin.ScalariformKeys
import com.typesafe.sbtosgi.OsgiPlugin.{ OsgiKeys, osgiSettings }
import com.typesafe.tools.mima.plugin.MimaPlugin.mimaDefaultSettings
import com.typesafe.tools.mima.plugin.MimaKeys.previousArtifact
import java.lang.Boolean.getBoolean
import sbt.Tests
import Sphinx.{ sphinxDocs, sphinxHtml, sphinxLatex, sphinxPdf, sphinxPygments, sphinxTags }

object AkkaBuild extends Build {
  System.setProperty("akka.mode", "test") // Is there better place for this?

  lazy val desiredScalaVersion = "2.10.0-M4"

  lazy val buildSettings = Seq(
    organization := "com.typesafe.akka",
    version      := "2.1-SNAPSHOT",
    //scalaVersion := "2.10.0-M4"
    scalaVersion := "2.10.0-SNAPSHOT",
    scalaVersion in update <<= (scalaVersion) apply {
      case  "2.10.0-SNAPSHOT" =>  desiredScalaVersion
      case x => x
    }
  )

  lazy val akka = Project(
    id = "akka",
    base = file("."),
    settings = parentSettings ++ Release.settings ++ Unidoc.settings ++ Sphinx.settings ++ Publish.versionSettings ++
      Dist.settings ++ mimaSettings ++ Seq(
      testMailbox in GlobalScope := System.getProperty("akka.testMailbox", "false").toBoolean,
      parallelExecution in GlobalScope := System.getProperty("akka.parallelExecution", "false").toBoolean,
      Publish.defaultPublishTo in ThisBuild <<= crossTarget / "repository",
      Unidoc.unidocExclude := Seq(samples.id, tutorials.id),
      Dist.distExclude := Seq(actorTests.id, akkaSbtPlugin.id, docs.id),
      initialCommands in ThisBuild :=
        """|import akka.actor._
           |import akka.dispatch._
           |import com.typesafe.config.ConfigFactory
           |import akka.util.duration._
           |import akka.util.Timeout
           |val config = ConfigFactory.parseString("akka.stdout-loglevel=INFO,akka.loglevel=DEBUG")
           |val remoteConfig = ConfigFactory.parseString("akka.remote.netty{port=0,use-dispatcher-for-io=akka.actor.default-dispatcher,execution-pool-size=0},akka.actor.provider=RemoteActorRefProvider").withFallback(config)
           |var system: ActorSystem = null
           |def startSystem(remoting: Boolean = false) { system = ActorSystem("repl", if(remoting) remoteConfig else config); println("don’t forget to system.shutdown()!") }
           |implicit def ec = system.dispatcher
           |implicit val timeout = Timeout(5 seconds)
           |""".stripMargin,
      initialCommands in Test in ThisBuild += "import akka.testkit._",
      // online version of docs
      sphinxDocs <<= baseDirectory / "akka-docs",
      sphinxTags in sphinxHtml += "online",
      sphinxPygments <<= sphinxPygments in LocalProject(docs.id),
      sphinxLatex <<= sphinxLatex in LocalProject(docs.id),
      sphinxPdf <<= sphinxPdf in LocalProject(docs.id)
    ),
    aggregate = Seq(actor, testkit, actorTests, remote, remoteTests, camel, cluster, slf4j, agent, transactor, mailboxes, zeroMQ, kernel, /*akkaSbtPlugin,*/ samples, tutorials, osgi, osgiAries, docs)
  )

  lazy val actor = Project(
    id = "akka-actor",
    base = file("akka-actor"),
    settings = defaultSettings ++ OSGi.actor ++ Seq(
      autoCompilerPlugins := true,
      libraryDependencies <+= scalaVersion { v => compilerPlugin("org.scala-lang.plugins" % "continuations" % v) },
      libraryDependencies <+= scalaVersion { v => "org.scala-lang" % "scala-reflect" % v },
      scalacOptions += "-P:continuations:enable",
      packagedArtifact in (Compile, packageBin) <<= (artifact in (Compile, packageBin), OsgiKeys.bundle).identityMap,
      artifact in (Compile, packageBin) ~= (_.copy(`type` = "bundle")),
      // to fix scaladoc generation
      fullClasspath in doc in Compile <<= fullClasspath in Compile,
      libraryDependencies ++= Dependencies.actor,
      previousArtifact := akkaPreviousArtifact("akka-actor")
    )
  )

  lazy val testkit = Project(
    id = "akka-testkit",
    base = file("akka-testkit"),
    dependencies = Seq(actor),
    settings = defaultSettings ++ Seq(
      libraryDependencies ++= Dependencies.testkit,
      initialCommands += "import akka.testkit._",
      previousArtifact := akkaPreviousArtifact("akka-testkit")
    )
  )

  lazy val actorTests = Project(
    id = "akka-actor-tests",
    base = file("akka-actor-tests"),
    dependencies = Seq(testkit % "compile;test->test"),
    settings = defaultSettings ++ Seq(
      autoCompilerPlugins := true,
      libraryDependencies <+= scalaVersion { v => compilerPlugin("org.scala-lang.plugins" % "continuations" % v) },
      scalacOptions += "-P:continuations:enable",
      libraryDependencies ++= Dependencies.actorTests
    )
  )

  lazy val remote = Project(
    id = "akka-remote",
    base = file("akka-remote"),
    dependencies = Seq(actor, actorTests % "test->test", testkit % "test->test"),
    settings = defaultSettings ++ OSGi.remote ++ Seq(
      libraryDependencies ++= Dependencies.remote,
      // disable parallel tests
      parallelExecution in Test := false
    )
  )

  lazy val remoteTests = Project(
    id = "akka-remote-tests",
    base = file("akka-remote-tests"),
    dependencies = Seq(remote, actorTests % "test->test", testkit % "test->test"),
    settings = defaultSettings ++ multiJvmSettings ++ Seq(
      // disable parallel tests
      parallelExecution in Test := false,
      extraOptions in MultiJvm <<= (sourceDirectory in MultiJvm) { src =>
        (name: String) => (src ** (name + ".conf")).get.headOption.map("-Dakka.config=" + _.absolutePath).toSeq
      },
      scalatestOptions in MultiJvm := defaultMultiJvmScalatestOptions,
      jvmOptions in MultiJvm := defaultMultiJvmOptions,
      previousArtifact := akkaPreviousArtifact("akka-remote")
    )
  ) configs (MultiJvm)

  lazy val cluster = Project(
    id = "akka-cluster",
    base = file("akka-cluster"),
    dependencies = Seq(remote, remoteTests % "compile;test->test;multi-jvm->multi-jvm", testkit % "test->test"),
    settings = defaultSettings ++ multiJvmSettings ++ OSGi.cluster ++ Seq(
      libraryDependencies ++= Dependencies.cluster,
      // disable parallel tests
      parallelExecution in Test := false,
      extraOptions in MultiJvm <<= (sourceDirectory in MultiJvm) { src =>
        (name: String) => (src ** (name + ".conf")).get.headOption.map("-Dakka.config=" + _.absolutePath).toSeq
      },
      scalatestOptions in MultiJvm := defaultMultiJvmScalatestOptions,
      jvmOptions in MultiJvm := defaultMultiJvmOptions,
      previousArtifact := akkaPreviousArtifact("akka-remote")
    )
  ) configs (MultiJvm)

  lazy val slf4j = Project(
    id = "akka-slf4j",
    base = file("akka-slf4j"),
    dependencies = Seq(actor, testkit % "test->test"),
    settings = defaultSettings ++ OSGi.slf4j ++ Seq(
      libraryDependencies ++= Dependencies.slf4j
    )
  )

  lazy val agent = Project(
    id = "akka-agent",
    base = file("akka-agent"),
    dependencies = Seq(actor, testkit % "test->test"),
    settings = defaultSettings ++ OSGi.agent ++ Seq(
      libraryDependencies ++= Dependencies.agent,
      previousArtifact := akkaPreviousArtifact("akka-agent")
    )
  )

  lazy val transactor = Project(
    id = "akka-transactor",
    base = file("akka-transactor"),
    dependencies = Seq(actor, testkit % "test->test"),
    settings = defaultSettings ++ OSGi.transactor ++ Seq(
      libraryDependencies ++= Dependencies.transactor,
      previousArtifact := akkaPreviousArtifact("akka-transactor")
    )
  )

  val testMailbox = SettingKey[Boolean]("test-mailbox")

  lazy val mailboxes = Project(
    id = "akka-durable-mailboxes",
    base = file("akka-durable-mailboxes"),
    settings = parentSettings,
    aggregate = Seq(mailboxesCommon, fileMailbox)
  )

  lazy val mailboxesCommon = Project(
    id = "akka-mailboxes-common",
    base = file("akka-durable-mailboxes/akka-mailboxes-common"),
    dependencies = Seq(remote, testkit % "compile;test->test"),
    settings = defaultSettings ++ OSGi.mailboxesCommon ++ Seq(
      libraryDependencies ++= Dependencies.mailboxes,
      previousArtifact := akkaPreviousArtifact("akka-mailboxes-common"),
        // DurableMailboxSpec published in akka-mailboxes-common-test
      publishArtifact in Test := true
    )
  )

  lazy val fileMailbox = Project(
    id = "akka-file-mailbox",
    base = file("akka-durable-mailboxes/akka-file-mailbox"),
    dependencies = Seq(mailboxesCommon % "compile;test->test", testkit % "test"),
    settings = defaultSettings ++ OSGi.fileMailbox ++ Seq(
      libraryDependencies ++= Dependencies.fileMailbox,
      previousArtifact := akkaPreviousArtifact("akka-file-mailbox")
    )
  )

  lazy val zeroMQ = Project(
    id = "akka-zeromq",
    base = file("akka-zeromq"),
    dependencies = Seq(actor, testkit % "test;test->test"),
    settings = defaultSettings ++ OSGi.zeroMQ ++ Seq(
      libraryDependencies ++= Dependencies.zeroMQ,
      previousArtifact := akkaPreviousArtifact("akka-zeromq")
    )
  )

  lazy val kernel = Project(
    id = "akka-kernel",
    base = file("akka-kernel"),
    dependencies = Seq(actor, testkit % "test->test"),
    settings = defaultSettings ++ Seq(
      libraryDependencies ++= Dependencies.kernel,
      previousArtifact := akkaPreviousArtifact("akka-kernel")
    )
  )

  lazy val camel = Project(
     id = "akka-camel",
     base = file("akka-camel"),
     dependencies = Seq(actor, slf4j, testkit % "test->test"),
     settings = defaultSettings ++ OSGi.camel ++ Seq(
       libraryDependencies ++= Dependencies.camel
     )
  )

  lazy val osgi = Project(
    id = "akka-osgi",
    base = file("akka-osgi"),
    dependencies = Seq(actor),
    settings = defaultSettings ++ OSGi.osgi ++ Seq(
      libraryDependencies ++= Dependencies.osgi,
      parallelExecution in Test := false
    )
  )

  lazy val osgiAries = Project(
    id = "akka-osgi-aries",
    base = file("akka-osgi-aries"),
    dependencies = Seq(osgi % "compile;test->test"),
    settings = defaultSettings ++ OSGi.osgiAries ++ Seq(
      libraryDependencies ++= Dependencies.osgiAries,
      parallelExecution in Test := false
    )
  )

  lazy val akkaSbtPlugin = Project(
    id = "akka-sbt-plugin",
    base = file("akka-sbt-plugin"),
    settings = defaultSettings ++ Seq(
      sbtPlugin := true,
      scalaVersion := "2.9.1"
    )
  )

  lazy val samples = Project(
    id = "akka-samples",
    base = file("akka-samples"),
    settings = parentSettings,
    aggregate = Seq(fsmSample, helloSample, helloKernelSample, remoteSample)
  )

  lazy val fsmSample = Project(
    id = "akka-sample-fsm",
    base = file("akka-samples/akka-sample-fsm"),
    dependencies = Seq(actor),
    settings = defaultSettings
  )

  lazy val helloSample = Project(
    id = "akka-sample-hello",
    base = file("akka-samples/akka-sample-hello"),
    dependencies = Seq(actor),
    settings = defaultSettings
  )

  lazy val helloKernelSample = Project(
    id = "akka-sample-hello-kernel",
    base = file("akka-samples/akka-sample-hello-kernel"),
    dependencies = Seq(kernel),
    settings = defaultSettings
  )

  lazy val remoteSample = Project(
    id = "akka-sample-remote",
    base = file("akka-samples/akka-sample-remote"),
    dependencies = Seq(actor, remote, kernel),
    settings = defaultSettings
  )

  lazy val tutorials = Project(
    id = "akka-tutorials",
    base = file("akka-tutorials"),
    settings = parentSettings,
    aggregate = Seq(firstTutorial)
  )

  lazy val firstTutorial = Project(
    id = "akka-tutorial-first",
    base = file("akka-tutorials/akka-tutorial-first"),
    dependencies = Seq(actor, testkit),
    settings = defaultSettings ++ Seq(
      libraryDependencies ++= Dependencies.tutorials
    )
  )

  lazy val docs = Project(
    id = "akka-docs",
    base = file("akka-docs"),
    dependencies = Seq(actor, testkit % "test->test", mailboxesCommon % "compile;test->test",
      remote, cluster, slf4j, agent, transactor, fileMailbox, zeroMQ, camel, osgi, osgiAries),
    settings = defaultSettings ++ Sphinx.settings ++ Seq(
      unmanagedSourceDirectories in Test <<= baseDirectory { _ ** "code" get },
      libraryDependencies ++= Dependencies.docs,
      unmanagedSourceDirectories in ScalariformKeys.format in Test <<= unmanagedSourceDirectories in Test,
      testOptions += Tests.Argument(TestFrameworks.JUnit, "-v")
    )
  )

  // Settings

  override lazy val settings = super.settings ++ buildSettings ++ Seq(
      resolvers += "Sonatype Snapshot Repo" at "https://oss.sonatype.org/content/repositories/snapshots/",
      resolvers += "Sonatype Releases Repo" at "https://oss.sonatype.org/content/repositories/releases/",
      shellPrompt := { s => Project.extract(s).currentProject.id + " > " }
    )

  lazy val baseSettings = Defaults.defaultSettings ++ Publish.settings

  lazy val parentSettings = baseSettings ++ Seq(
    publishArtifact in Compile := false
  )

  val excludeTestNames = SettingKey[Seq[String]]("exclude-test-names")
  val excludeTestTags = SettingKey[Set[String]]("exclude-test-tags")
  val includeTestTags = SettingKey[Set[String]]("include-test-tags")
  val onlyTestTags = SettingKey[Set[String]]("only-test-tags")

  val defaultExcludedTags = Set("timing", "long-running")

  lazy val defaultMultiJvmOptions: Seq[String] = {
    import scala.collection.JavaConverters._
    val akkaProperties = System.getProperties.propertyNames.asScala.toList.collect {
      case key: String if key.startsWith("akka.") => "-D" + key + "=" + System.getProperty(key)
    }
    akkaProperties ::: (if (getBoolean("sbt.log.noformat")) List("-Dakka.test.nocolor=true") else Nil)
  }

  // for excluding tests by name use system property: -Dakka.test.names.exclude=TimingSpec
  // not supported by multi-jvm tests
  lazy val useExcludeTestNames: Seq[String] = systemPropertyAsSeq("akka.test.names.exclude")

  // for excluding tests by tag use system property: -Dakka.test.tags.exclude=<tag name>
  // note that it will not be used if you specify -Dakka.test.tags.only
  lazy val useExcludeTestTags: Set[String] = {
    if (useOnlyTestTags.isEmpty) defaultExcludedTags ++ systemPropertyAsSeq("akka.test.tags.exclude").toSet
    else Set.empty
  }

  // for including tests by tag use system property: -Dakka.test.tags.include=<tag name>
  // note that it will not be used if you specify -Dakka.test.tags.only
  lazy val useIncludeTestTags: Set[String] = {
    if (useOnlyTestTags.isEmpty) systemPropertyAsSeq("akka.test.tags.include").toSet
    else Set.empty
  }

  // for running only tests by tag use system property: -Dakka.test.tags.only=<tag name>
  lazy val useOnlyTestTags: Set[String] = systemPropertyAsSeq("akka.test.tags.only").toSet

  def executeMultiJvmTests: Boolean = {
    useOnlyTestTags.contains("long-running") ||
    !(useExcludeTestTags -- useIncludeTestTags).contains("long-running")
  }

  def systemPropertyAsSeq(name: String): Seq[String] = {
    val prop = System.getProperty(name, "")
    if (prop.isEmpty) Seq.empty else prop.split(",").toSeq
  }

  val multiNodeEnabled = java.lang.Boolean.getBoolean("akka.test.multi-node")

  lazy val defaultMultiJvmScalatestOptions: Seq[String] = {
    val excludeTags = (useExcludeTestTags -- useIncludeTestTags).toSeq
    Seq("-r", "org.scalatest.akka.QuietReporter") ++
    (if (excludeTags.isEmpty) Seq.empty else Seq("-l", if (multiNodeEnabled) excludeTags.mkString("\"", " ", "\"") else excludeTags.mkString(" "))) ++
    (if (useOnlyTestTags.isEmpty) Seq.empty else Seq("-n", if (multiNodeEnabled) useOnlyTestTags.mkString("\"", " ", "\"") else useOnlyTestTags.mkString(" ")))
  }

  lazy val defaultSettings = baseSettings ++ formatSettings ++ mimaSettings ++ Seq(
    resolvers += "Typesafe Repo" at "http://repo.typesafe.com/typesafe/releases/",

    // compile options
    scalacOptions ++= Seq("-encoding", "UTF-8", "-target:jvm-1.6", /*"-deprecation",*/ "-feature", "-unchecked", "-Xlog-reflective-calls") ++ (
      if (true || (System getProperty "java.runtime.version" startsWith "1.7")) Seq() else Seq("-optimize")), // -optimize fails with jdk7
    javacOptions  ++= Seq("-Xlint:unchecked", "-Xlint:deprecation"),

    ivyLoggingLevel in ThisBuild := UpdateLogging.Quiet,

    parallelExecution in Test := System.getProperty("akka.parallelExecution", "false").toBoolean,
    logBuffered in Test := System.getProperty("akka.logBufferedTests", "false").toBoolean,

    excludeTestNames := useExcludeTestNames,
    excludeTestTags := useExcludeTestTags,
    includeTestTags := useIncludeTestTags,
    onlyTestTags := useOnlyTestTags,

    // add filters for tests excluded by name
    testOptions in Test <++= excludeTestNames map { _.map(exclude => Tests.Filter(test => !test.contains(exclude))) },

    // add arguments for tests excluded by tag - includes override excludes (opposite to scalatest)
    testOptions in Test <++= (excludeTestTags, includeTestTags) map { (excludes, includes) =>
      val tags = (excludes -- includes)
      if (tags.isEmpty) Seq.empty else Seq(Tests.Argument("-l", tags.mkString(" ")))
    },

    // add arguments for running only tests by tag
    testOptions in Test <++= onlyTestTags map { tags =>
      if (tags.isEmpty) Seq.empty else Seq(Tests.Argument("-n", tags.mkString(" ")))
    },

    // show full stack traces and test case durations
    testOptions in Test += Tests.Argument("-oDF")
  )

  lazy val formatSettings = ScalariformPlugin.scalariformSettings ++ Seq(
    ScalariformKeys.preferences in Compile := formattingPreferences,
    ScalariformKeys.preferences in Test    := formattingPreferences
  )

  def formattingPreferences = {
    import scalariform.formatter.preferences._
    FormattingPreferences()
    .setPreference(RewriteArrowSymbols, true)
    .setPreference(AlignParameters, true)
    .setPreference(AlignSingleLineCaseStatements, true)
  }

  lazy val multiJvmSettings = MultiJvmPlugin.settings ++ inConfig(MultiJvm)(ScalariformPlugin.scalariformSettings) ++ Seq(
    compileInputs in MultiJvm <<= (compileInputs in MultiJvm) dependsOn (ScalariformKeys.format in MultiJvm),
    ScalariformKeys.preferences in MultiJvm := formattingPreferences) ++
    ((executeMultiJvmTests, multiNodeEnabled) match {
      case (true, true) =>
        executeTests in Test <<= ((executeTests in Test), (multiNodeExecuteTests in MultiJvm)) map {
          case ((_, testResults), (_, multiNodeResults))  =>
            val results = testResults ++ multiNodeResults
            (Tests.overall(results.values), results)
        }
      case (true, false) =>
        executeTests in Test <<= ((executeTests in Test), (executeTests in MultiJvm)) map {
          case ((_, testResults), (_, multiNodeResults)) =>
            val results = testResults ++ multiNodeResults
            (Tests.overall(results.values), results)
        }
      case (false, _) => Seq.empty
    })

  lazy val mimaSettings = mimaDefaultSettings ++ Seq(
    // MiMa
    previousArtifact := None
  )

  def akkaPreviousArtifact(id: String, organization: String = "com.typesafe.akka", version: String = "2.0"): Option[sbt.ModuleID] = {
    // the artifact to compare binary compatibility with
    Some(organization % id % version)
  }
}

// Dependencies

object Dependencies {
  import Dependency._

  val actor = Seq(config)

  val testkit = Seq(Test.scalatest, Test.junit)

  val actorTests = Seq(Test.junit, Test.scalatest, Test.commonsMath, Test.mockito, Test.scalacheck, protobuf)

  val remote = Seq(netty, protobuf, uncommonsMath, Test.junit, Test.scalatest)

  val cluster = Seq(Test.junit, Test.scalatest)

  val slf4j = Seq(slf4jApi, Test.logback)

  val agent = Seq(scalaStm, Test.scalatest, Test.junit)

  val transactor = Seq(scalaStm, Test.scalatest, Test.junit)

  val mailboxes = Seq(Test.scalatest, Test.junit)

  val fileMailbox = Seq(Test.commonsIo, Test.scalatest, Test.junit)

  val kernel = Seq(Test.scalatest, Test.junit)

  val camel = Seq(camelCore, Test.scalatest, Test.junit, Test.mockito)

  val osgi = Seq(osgiCore,Test.logback, Test.commonsIo, Test.pojosr, Test.tinybundles, Test.scalatest, Test.junit)

  val osgiAries = Seq(osgiCore, ariesBlueprint, Test.ariesProxy)

  val tutorials = Seq(Test.scalatest, Test.junit)

  val docs = Seq(Test.scalatest, Test.junit, Test.specs2, Test.junitIntf)

  val zeroMQ = Seq(protobuf, Dependency.zeroMQ, Test.scalatest, Test.junit)
}

object Dependency {

<<<<<<< HEAD
  def v(a: String): String = a+"_"+AkkaBuild.desiredScalaVersion
=======
  // Versions

  object V {
    val Camel        = "2.8.0"
    val Logback      = "1.0.4"
    val Netty        = "3.5.2.Final"
    val OSGi         = "4.2.0"
    val Protobuf     = "2.4.1"
    val ScalaStm     = "0.5"
    val Scalatest    = "1.6.1"
    val Slf4j        = "1.6.4"
    val UncommonsMath = "1.2.2a"
  }
>>>>>>> fcf0d9ad

  // Compile
  val config        = "com.typesafe"                % "config"                     % "0.4.1"       // ApacheV2
  val camelCore     = "org.apache.camel"            % "camel-core"                 % "2.8.0"       // ApacheV2
  val netty         = "io.netty"                    % "netty"                      % "3.5.1.Final" // ApacheV2
  val protobuf      = "com.google.protobuf"         % "protobuf-java"              % "2.4.1"       // New BSD
  val scalaStm      = "org.scala-tools"             % v("scala-stm")               % "0.5"         // Modified BSD (Scala)
  val slf4jApi      = "org.slf4j"                   % "slf4j-api"                  % "1.6.4"       // MIT
  val zeroMQ        = "org.zeromq"                  % v("zeromq-scala-binding")    % "0.0.6"       // ApacheV2  //FIXME SWITCH TO OFFICIAL VERSION
  val uncommonsMath = "org.uncommons.maths"         % "uncommons-maths"            % "1.2.2a"      // ApacheV2
  val ariesBlueprint = "org.apache.aries.blueprint" % "org.apache.aries.blueprint" % "0.3.2"       // ApacheV2
  val osgiCore      = "org.osgi"                    % "org.osgi.core"              % "4.2.0"       // ApacheV2

  // Test

  object Test {
    val commonsMath = "org.apache.commons"          % "commons-math"            % "2.1"               % "test" // ApacheV2
    val commonsIo   = "commons-io"                  % "commons-io"              % "2.0.1"             % "test" // ApacheV2
    val junit       = "junit"                       % "junit"                   % "4.10"              % "test" // Common Public License 1.0
    val logback     = "ch.qos.logback"              % "logback-classic"         % "1.0.4"             % "test" // EPL 1.0 / LGPL 2.1
    val mockito     = "org.mockito"                 % "mockito-all"             % "1.8.1"             % "test" // MIT
    val scalatest   = "org.scalatest"               % v("scalatest")            % "1.9-2.10.0-M4-B2"  % "test" // ApacheV2
    val scalacheck  = "org.scalacheck"              % v("scalacheck")           % "1.10.0-b1"         % "test" // New BSD
    val specs2      = "org.specs2"                  % "specs2_2.10"             % "1.11"              % "test" // Modified BSD / ApacheV2
    val ariesProxy  = "org.apache.aries.proxy"      % "org.apache.aries.proxy.impl"  % "0.3" % "test"  // ApacheV2
    val pojosr      = "com.googlecode.pojosr"       % "de.kalpatec.pojosr.framework" % "0.1.4"   % "test" // ApacheV2
    val tinybundles = "org.ops4j.pax.tinybundles"   % "tinybundles"         % "1.0.0"      % "test" // ApacheV2
<<<<<<< HEAD
=======
    val log4j       = "log4j"                       % "log4j"               % "1.2.14"     % "test" // ApacheV2
    val junitIntf   = "com.novocode"                % "junit-interface"     % "0.8"        % "test" // MIT
>>>>>>> fcf0d9ad
  }
}

// OSGi settings

object OSGi {

  val actor = exports(Seq("akka*"))

  val agent = exports(Seq("akka.agent.*"))

  val camel = exports(Seq("akka.camel.*"))

  val cluster = exports(Seq("akka.cluster.*"))

  val fileMailbox = exports(Seq("akka.actor.mailbox.*"))

  val mailboxesCommon = exports(Seq("akka.actor.mailbox.*"))

  val osgi = exports(Seq("akka.osgi")) ++ Seq(OsgiKeys.privatePackage := Seq("akka.osgi.impl"))

  val osgiAries = exports() ++ Seq(OsgiKeys.privatePackage := Seq("akka.osgi.aries.*"))

  val remote = exports(Seq("akka.remote.*", "akka.routing.*", "akka.serialization.*"))

  val slf4j = exports(Seq("akka.event.slf4j.*"))

  val transactor = exports(Seq("akka.transactor.*"))

  val zeroMQ = exports(Seq("akka.zeromq.*"))

  def exports(packages: Seq[String] = Seq()) = osgiSettings ++ Seq(
    OsgiKeys.importPackage := defaultImports,
    OsgiKeys.exportPackage := packages
  )

  def defaultImports = Seq("!sun.misc", akkaImport(), configImport(), scalaImport(), "*")
  def akkaImport(packageName: String = "akka.*") = "%s;version=\"[2.1,2.2)\"".format(packageName)
  def configImport(packageName: String = "com.typesafe.config.*") = "%s;version=\"[0.4.1,0.5)\"".format(packageName)
  def scalaImport(packageName: String = "scala.*") = "%s;version=\"[2.9.2,2.10)\"".format(packageName)

}<|MERGE_RESOLUTION|>--- conflicted
+++ resolved
@@ -523,23 +523,7 @@
 
 object Dependency {
 
-<<<<<<< HEAD
   def v(a: String): String = a+"_"+AkkaBuild.desiredScalaVersion
-=======
-  // Versions
-
-  object V {
-    val Camel        = "2.8.0"
-    val Logback      = "1.0.4"
-    val Netty        = "3.5.2.Final"
-    val OSGi         = "4.2.0"
-    val Protobuf     = "2.4.1"
-    val ScalaStm     = "0.5"
-    val Scalatest    = "1.6.1"
-    val Slf4j        = "1.6.4"
-    val UncommonsMath = "1.2.2a"
-  }
->>>>>>> fcf0d9ad
 
   // Compile
   val config        = "com.typesafe"                % "config"                     % "0.4.1"       // ApacheV2
@@ -567,11 +551,8 @@
     val ariesProxy  = "org.apache.aries.proxy"      % "org.apache.aries.proxy.impl"  % "0.3" % "test"  // ApacheV2
     val pojosr      = "com.googlecode.pojosr"       % "de.kalpatec.pojosr.framework" % "0.1.4"   % "test" // ApacheV2
     val tinybundles = "org.ops4j.pax.tinybundles"   % "tinybundles"         % "1.0.0"      % "test" // ApacheV2
-<<<<<<< HEAD
-=======
     val log4j       = "log4j"                       % "log4j"               % "1.2.14"     % "test" // ApacheV2
     val junitIntf   = "com.novocode"                % "junit-interface"     % "0.8"        % "test" // MIT
->>>>>>> fcf0d9ad
   }
 }
 
